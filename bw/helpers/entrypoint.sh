--- conflicted
+++ resolved
@@ -32,7 +32,6 @@
 }
 trap "trap_reload" HUP
 
-<<<<<<< HEAD
 if [ "$SWARM_MODE" == "yes" ] ; then
 	echo "Swarm" > /opt/bunkerweb/INTEGRATION
 elif [ "$KUBERNETES_MODE" == "yes" ] ; then
@@ -40,11 +39,6 @@
 elif [ "$AUTOCONF_MODE" == "yes" ] ; then
 	echo "Autoconf" > /opt/bunkerweb/INTEGRATION
 fi
-=======
-# generate "temp" config
-echo -e "IS_LOADING=yes\nSERVER_NAME=\nAPI_HTTP_PORT=${API_HTTP_PORT:-5000}\nAPI_SERVER_NAME=${API_SERVER_NAME:-bwapi}\nAPI_WHITELIST_IP=${API_WHITELIST_IP:-127.0.0.0/8}" > /tmp/variables.env
-python3 /opt/bunkerweb/gen/main.py --variables /tmp/variables.env
->>>>>>> 0e6a5f3f
 
 # start nginx
 log "ENTRYPOINT" "ℹ️" "Starting nginx ..."
