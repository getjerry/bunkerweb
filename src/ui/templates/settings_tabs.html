
{% set current_endpoint = url_for(request.endpoint)[1:].split("/")[-1].strip().replace('_', '-')
%}
{% set plugins = [{
  "id": "general",
  "order": 999,
  "name": "General",
  "description": "The general settings for the server",
  "version": "0.1",
  "settings": {
    "SERVER_NAME": {
      "context": "multisite",
      "default": "www.example.com",
      "help": "List of the virtual hosts served by bunkerweb.",
      "id": "server-name",
      "label": "Server name",
      "regex": ".*",
      "type": "text"
    }
  }
}] + config["CONFIG"].get_plugins() %}
<div {{current_endpoint}}-tabs class="col-span-12 grid grid-cols-12 {% if current_endpoint == 'services' %}mb-4{% endif %}">
  <!-- desktop tabs -->
  <div {{current_endpoint}}-tabs-desktop class="hidden md:block col-span-12">
    {% if current_endpoint != "services" %}
    <!-- general tab -->
    <button
      {{current_endpoint}}-item-handler="general"
      type="button"
      class=" brightness-75 border-primary dark:hover:bg-slate-800 dark:border-slate-600 dark:bg-slate-700 dark:text-gray-300 border my-1 relative inline-block px-3 py-3 font-bold text-center uppercase align-middle transition-all rounded-none cursor-pointer bg-white hover:bg-gray-100 leading-normal text-sm ease-in tracking-tight-rem shadow-xs hover:shadow-md"
    >
      <div class="w-full flex justify-between items-center">
        <!-- text and icon -->
        <span class="text-primary transition duration-300 ease-in-out dark:opacity-90 pl-3 pr-2 dark:text-gray-300">general</span>
        <svg
          {{current_endpoint}}-info-btn="general"
          class="fill-blue-500 h-5 w-5 mr-2 hover:brightness-75"
          xmlns="http://www.w3.org/2000/svg"
          viewBox="0 0 512 512"
        >
          <path
            {{current_endpoint}}-info-btn="general"
            d="M256 512c141.4 0 256-114.6 256-256S397.4 0 256 0S0 114.6 0 256S114.6 512 256 512zM216 336h24V272H216c-13.3 0-24-10.7-24-24s10.7-24 24-24h48c13.3 0 24 10.7 24 24v88h8c13.3 0 24 10.7 24 24s-10.7 24-24 24H216c-13.3 0-24-10.7-24-24s10.7-24 24-24zm40-144c-17.7 0-32-14.3-32-32s14.3-32 32-32s32 14.3 32 32s-14.3 32-32 32z"
          />
        </svg>
        <!-- end text and icon -->
        <!-- popover -->
        <div
          {{current_endpoint}}-info-popover="general"
          class="hidden transition z-50 rounded-md p-3 left-0 absolute translate-y-6 bg-blue-500"
        >
          <p class="font-bold text-sm text-white m-0">
            General config : HTTP, DNS, LOG, API...
          </p>
        </div>
        <!-- end popover -->
      </div>
    </button>
    <!-- end general tab-->
    {% endif %}
    <!-- tabs -->
<<<<<<< HEAD
    {%set plugin_name = {
      "id": "name",
      "order": "999",
      "name": "Name",
      "description": "The name of the service",
      "version": "0.1",
      "settings": {
        "OLD_SERVER_NAME": {
          "context": "multisite",
          "default": "",
          "help": "The current name used",
          "id": "gzip-types",
          "label": "Actual name",
          "regex": "^.*$",
          "type": "text"
        },
        "SERVER_NAME": {
          "context": "multisite",
          "default": "",
          "help": "Change the current name by this one if wanted",
          "id": "gzip-types",
          "label": "New name",
          "regex": "^.*$",
          "type": "text"
        }
      }
    } %}

    {%set plugins = config["CONFIG"].get_plugins()  %}
    {{plugins}}
=======
>>>>>>> 0db1550f
    {% for plugin in plugins %} {% if current_endpoint == "services" and plugin["settings"]
    and check_settings(plugin["settings"], "multisite") or current_endpoint == "global-config" and plugin["settings"]
    and check_settings(plugin["settings"], "global") %}
    <button
    {{current_endpoint}}-item-handler="{{ plugin['id'] }}"
    type="button"
    class="{% if current_endpoint == 'service' and loop.first %} brightness-75 {% endif %} border-primary dark:hover:bg-slate-800 dark:border-slate-600 dark:bg-slate-700  border my-1 relative inline-block px-3 py-3 font-bold text-center uppercase align-middle transition-all rounded-none cursor-pointer bg-white hover:bg-gray-100 leading-normal text-sm ease-in tracking-tight-rem shadow-xs hover:shadow-md"
  >
    <div clas="w-full flex justify-between items-center">
      <!-- text and icon -->
      <span class="text-primary transition duration-300 ease-in-out dark:opacity-90 pl-3 pr-2 dark:text-gray-300"> {{ plugin["name"] }} </span>
      <svg
        {{current_endpoint}}-info-btn="{{ plugin["name"] }}"
        class=" fill-blue-500 h-5 w-5 mr-2 hover:brightness-75"
        xmlns="http://www.w3.org/2000/svg"
        viewBox="0 0 512 512"
      >
        <path         {{current_endpoint}}-info-btn="{{ plugin["name"] }}"
  
          d="M256 512c141.4 0 256-114.6 256-256S397.4 0 256 0S0 114.6 0 256S114.6 512 256 512zM216 336h24V272H216c-13.3 0-24-10.7-24-24s10.7-24 24-24h48c13.3 0 24 10.7 24 24v88h8c13.3 0 24 10.7 24 24s-10.7 24-24 24H216c-13.3 0-24-10.7-24-24s10.7-24 24-24zm40-144c-17.7 0-32-14.3-32-32s14.3-32 32-32s32 14.3 32 32s-14.3 32-32 32z"
        />
      </svg>
      <!-- end text and icon -->
      <!-- popover -->
      <div
        {{current_endpoint}}-info-popover="{{ plugin["name"] }}"
        class="hidden transition z-50 rounded-md p-3 left-0 absolute translate-y-6 bg-blue-500"
      >
        <p class="font-bold text-sm text-white m-0">{{ plugin['description'] }}</p>
      </div>
      <!-- end popover -->
    </div>
  </button>
    {% endif %} {% endfor %}
    <!--end tabs-->
  </div>
  <!-- end desktop tabs -->
 <!-- mobile tabs -->
 <div {{current_endpoint}}-tabs-mobile class="md:hidden relative col-span-12 h-full">
  <button
  {{current_endpoint}}-mobile-select
    type="button"
    class="dark:hover:brightness-90 dark:border-slate-600 dark:bg-slate-700  border-primary border w-full flex items-center justify-between rounded-lg hover:-translate-y-px my-1 px-6 py-3 font-bold text-center  uppercase align-middle transition-all cursor-pointer bg-white hover:bg-gray-50 leading-normal text-sm ease-in tracking-tight-rem shadow-xs hover:shadow-md"
  >
    <span class="transition duration-300 ease-in-out dark:opacity-90 dark:text-gray-300 text-primary">{% if current_endpoint == "global-config" %}general {% endif %} </span>
    <!-- chevron -->
    <svg
      {{current_endpoint}}-mobile-chevron
      class="transition-transform h-4 w-4 fill-primary dark:fill-gray-300"
      xmlns="http://www.w3.org/2000/svg"
      viewBox="0 0 512 512"
    >
      <path
        d="M233.4 406.6c12.5 12.5 32.8 12.5 45.3 0l192-192c12.5-12.5 12.5-32.8 0-45.3s-32.8-12.5-45.3 0L256 338.7 86.6 169.4c-12.5-12.5-32.8-12.5-45.3 0s-12.5 32.8 0 45.3l192 192z"
      />
    </svg>
    <!-- end chevron -->
  </button>
  <!-- dropdown-->
  <div
    {{current_endpoint}}-mobile-dropdown
    class="hidden z-100 absolute flex-col w-full overflow-hidden overflow-y-auto  max-h-90"
  >
  {% if current_endpoint != "services" %}

  <!-- general button-->
  <button
  {{current_endpoint}}-mobile-item-handler="general"
    type="button"
    data-select="false"
    class="flex justify-between border-t rounded-t border-b border-l border-r border-gray-300 dark:hover:brightness-90 hover:brightness-90 bg-primary dark:bg-primary my-0 relative px-6 py-2  text-center  align-middle transition-all rounded-none cursor-pointer leading-normal text-sm ease-in tracking-tight-rem dark:border-slate-600  dark:text-gray-300 text-gray-300"    >
      General
    <svg
    {{current_endpoint}}-info-btn="general"
    class="fill-blue-500 h-5 w-5 mr-2 hover:brightness-75"
    xmlns="http://www.w3.org/2000/svg"
    viewBox="0 0 512 512"
  >
    <path         {{current_endpoint}}-info-btn="general"

      d="M256 512c141.4 0 256-114.6 256-256S397.4 0 256 0S0 114.6 0 256S114.6 512 256 512zM216 336h24V272H216c-13.3 0-24-10.7-24-24s10.7-24 24-24h48c13.3 0 24 10.7 24 24v88h8c13.3 0 24 10.7 24 24s-10.7 24-24 24H216c-13.3 0-24-10.7-24-24s10.7-24 24-24zm40-144c-17.7 0-32-14.3-32-32s14.3-32 32-32s32 14.3 32 32s-14.3 32-32 32z"
    />
  </svg>
  <!-- popover -->
  <div
    {{current_endpoint}}-info-popover="general-mobile"
    class="hidden transition z-50 rounded-md p-3 top-0 right-0 absolute -translate-y-12 bg-blue-500"
  >
    <p class="transition duration-300 ease-in-out dark:opacity-90 font-bold text-sm text-white m-0">General config : HTTP, DNS, LOG, API...</p>
  </div>
  <!-- end popover -->
  </button>
  <!-- end general button-->
  {% endif %}

  {% for plugin in plugins %}  {% if current_endpoint == "services" and plugin["settings"]
  and check_settings(plugin["settings"], "multisite") or current_endpoint == "global-config" and plugin["settings"]
  and check_settings(plugin["settings"], "global") %}
    <button
    {{current_endpoint}}-mobile-item-handler="{{ plugin['id'] }}"
      type="button"
      data-select="false"
      id="edit-{{current_endpoint}}-{{ plugin['id'] }}-tab"
      class="flex justify-between {% if loop.index == 1 %} border-t rounded-t {% endif %} {% if loop.index == loop.length %}rounded-b {% endif %} border-b border-l border-r border-gray-300 dark:hover:brightness-90 hover:brightness-90  bg-white text-gray-700 my-0 relative px-6 py-2  text-center  align-middle transition-all rounded-none cursor-pointer leading-normal text-sm ease-in tracking-tight-rem dark:border-slate-600 dark:bg-slate-700 dark:text-gray-300">
      {{ plugin["name"] }}
      <svg
      {{current_endpoint}}-info-btn="{{ plugin["name"] }}-mobile"
      class="fill-blue-500 h-5 w-5 mr-2 hover:brightness-75"
      xmlns="http://www.w3.org/2000/svg"
      viewBox="0 0 512 512"
    >
      <path  {{current_endpoint}}-info-btn="{{ plugin["name"] }}-mobile"

        d="M256 512c141.4 0 256-114.6 256-256S397.4 0 256 0S0 114.6 0 256S114.6 512 256 512zM216 336h24V272H216c-13.3 0-24-10.7-24-24s10.7-24 24-24h48c13.3 0 24 10.7 24 24v88h8c13.3 0 24 10.7 24 24s-10.7 24-24 24H216c-13.3 0-24-10.7-24-24s10.7-24 24-24zm40-144c-17.7 0-32-14.3-32-32s14.3-32 32-32s32 14.3 32 32s-14.3 32-32 32z"
      />
    </svg>
    <!-- popover -->
    <div
      {{current_endpoint}}-info-popover="{{ plugin["name"] }}-mobile"
      class="hidden transition z-50 rounded-md p-3 top-0 right-0 absolute -translate-y-12 bg-blue-500"
    >
      <p class="transition duration-300 ease-in-out dark:opacity-90 font-bold text-sm text-white m-0">{{ plugin['description'] }}</p>
    </div>
    <!-- end popover -->
    </button>
    {% endif %} {% endfor %}
  </div>
  <!-- end dropdown-->
</div>
<!-- end mobile tabs -->

</div><|MERGE_RESOLUTION|>--- conflicted
+++ resolved
@@ -59,39 +59,6 @@
     <!-- end general tab-->
     {% endif %}
     <!-- tabs -->
-<<<<<<< HEAD
-    {%set plugin_name = {
-      "id": "name",
-      "order": "999",
-      "name": "Name",
-      "description": "The name of the service",
-      "version": "0.1",
-      "settings": {
-        "OLD_SERVER_NAME": {
-          "context": "multisite",
-          "default": "",
-          "help": "The current name used",
-          "id": "gzip-types",
-          "label": "Actual name",
-          "regex": "^.*$",
-          "type": "text"
-        },
-        "SERVER_NAME": {
-          "context": "multisite",
-          "default": "",
-          "help": "Change the current name by this one if wanted",
-          "id": "gzip-types",
-          "label": "New name",
-          "regex": "^.*$",
-          "type": "text"
-        }
-      }
-    } %}
-
-    {%set plugins = config["CONFIG"].get_plugins()  %}
-    {{plugins}}
-=======
->>>>>>> 0db1550f
     {% for plugin in plugins %} {% if current_endpoint == "services" and plugin["settings"]
     and check_settings(plugin["settings"], "multisite") or current_endpoint == "global-config" and plugin["settings"]
     and check_settings(plugin["settings"], "global") %}
