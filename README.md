<p align="center">
	<img alt="BunkerWeb logo" src="https://github.com/bunkerity/bunkerweb/raw/v1.5.3/misc/logo.png" />
</p>

<p align="center">
	<img src="https://img.shields.io/github/v/release/bunkerity/bunkerweb?label=stable" />
	<img src="https://img.shields.io/github/v/release/bunkerity/bunkerweb?include_prereleases&label=latest" />
	<br />
	<img src="https://img.shields.io/github/last-commit/bunkerity/bunkerweb" />
	<img src="https://img.shields.io/github/issues/bunkerity/bunkerweb">
	<img src="https://img.shields.io/github/issues-pr/bunkerity/bunkerweb">
	<br />
	<img src="https://img.shields.io/github/actions/workflow/status/bunkerity/bunkerweb/dev.yml?branch=dev&label=CI%2FCD%20dev" />
	<img src="https://img.shields.io/github/actions/workflow/status/bunkerity/bunkerweb/staging.yml?branch=staging&label=CI%2FCD%20staging" />
	<a href="https://www.bestpractices.dev/projects/8001">
		<img src="https://www.bestpractices.dev/projects/8001/badge">
	</a>
</p>

<p align="center">
<<<<<<< Updated upstream
	🌐 <a href="https://www.bunkerweb.io">Website</a>
	 &#124;
	📓 <a href="https://docs.bunkerweb.io">Documentation</a>
	 &#124;
	👨‍💻 <a href="https://demo.bunkerweb.io">Demo</a>
	 &#124;
	🛡️ <a href="https://github.com/bunkerity/bunkerweb/raw/v1.5.3/examples">Examples</a>
=======
	🌐 <a href="https://www.bunkerweb.io?utm_campaign=self&utm_source=github">Website</a>
	 &#124;
	📓 <a href="https://docs.bunkerweb.io?utm_campaign=self&utm_source=github">Documentation</a>
	 &#124;
	👨‍💻 <a href="https://demo.bunkerweb.io?utm_campaign=self&utm_source=github">Demo</a>
	 &#124;
	🤝 <a href="https://panel.bunkerweb.io?utm_campaign=self&utm_source=github">Panel</a>
	 &#124;
	🛡️ <a href="https://github.com/bunkerity/bunkerweb/raw/v1.5.4/examples">Examples</a>
>>>>>>> Stashed changes
	 &#124;
	💬 <a href="https://discord.com/invite/fTf46FmtyD">Chat</a>
	 &#124;
	📝 <a href="https://github.com/bunkerity/bunkerweb/discussions">Forum</a>
	<br/>
<<<<<<< Updated upstream
	⚙️ <a href="https://config.bunkerweb.io">Configurator</a>
	 &#124;
	🗺️ <a href="https://threatmap.bunkerweb.io">Threatmap</a>
=======
	⚙️ <a href="https://config.bunkerweb.io?utm_campaign=self&utm_source=github">Configurator</a>
	 &#124;
	🗺️ <a href="https://threatmap.bunkerweb.io?utm_campaign=self&utm_source=github">Threatmap</a>
>>>>>>> Stashed changes
</p>

> 🛡️ Make security by default great again !

# BunkerWeb

<p align="center">
	<img alt="Overview banner" src="https://github.com/bunkerity/bunkerweb/raw/v1.5.3/docs/assets/img/intro-overview.svg" />
</p>

BunkerWeb is a next-generation and open-source Web Application Firewall (WAF).

<<<<<<< HEAD
Being a full-featured web server (based on [NGINX](https://nginx.org/) under the hood), it will protect your web services to make them "secure by default". BunkerWeb integrates seamlessly into your existing environments ([Linux](https://docs.bunkerweb.io/1.5.4/integrations/?utm_campaign=self&utm_source=github#linux), [Docker](https://docs.bunkerweb.io/1.5.4/integrations/?utm_campaign=self&utm_source=github#docker), [Swarm](https://docs.bunkerweb.io/1.5.4/integrations/?utm_campaign=self&utm_source=github#swarm), [Kubernetes](https://docs.bunkerweb.io/1.5.4/integrations/?utm_campaign=self&utm_source=github#kubernetes), …) and is fully configurable (don't panic, there is an [awesome web UI](https://docs.bunkerweb.io/1.5.4/web-ui/?utm_campaign=self&utm_source=github) if you don't like the CLI) to meet your own use-cases . In other words, cybersecurity is no more a hassle.

BunkerWeb contains primary [security features](https://docs.bunkerweb.io/1.5.4/security-tuning/?utm_campaign=self&utm_source=github) as part of the core but can be easily extended with additional ones thanks to a [plugin system](https://docs.bunkerweb.io/1.5.4/plugins/?utm_campaign=self&utm_source=github).
=======
<<<<<<< Updated upstream
Being a full-featured web server (based on [NGINX](https://nginx.org/) under the hood), it will protect your web services to make them "secure by default". BunkerWeb integrates seamlessly into your existing environments ([Linux](https://docs.bunkerweb.io/1.5.3/integrations/#linux), [Docker](https://docs.bunkerweb.io/1.5.3/integrations/#docker), [Swarm](https://docs.bunkerweb.io/1.5.3/integrations/#swarm), [Kubernetes](https://docs.bunkerweb.io/1.5.3/integrations/#kubernetes), …) and is fully configurable (don't panic, there is an [awesome web UI](https://docs.bunkerweb.io/1.5.3/web-ui/) if you don't like the CLI) to meet your own use-cases . In other words, cybersecurity is no more a hassle.

BunkerWeb contains primary [security features](https://docs.bunkerweb.io/1.5.3/security-tuning/) as part of the core but can be easily extended with additional ones thanks to a [plugin system](https://docs.bunkerweb.io/1.5.3/plugins/).

## Why BunkerWeb ?

- **Easy integration into existing environments** : support for Linux, Docker, Swarm, Kubernetes, Ansible, Vagrant, ...
- **Highly customizable** : enable, disable and configure features easily to meet your use case
- **Secure by default** : offers out-of-the-box and hassle-free minimal security for your web services
- **Awesome web UI** : keep control of everything more efficiently without the need of the CLI
- **Plugin system** : extend BunkerWeb to meet your own use-cases
- **Free as in "freedom"** : licensed under the free [AGPLv3 license](https://www.gnu.org/licenses/agpl-3.0.en.html)
=======
Being a full-featured web server (based on [NGINX](https://nginx.org/) under the hood), it will protect your web services to make them "secure by default". BunkerWeb integrates seamlessly into your existing environments ([Linux](https://docs.bunkerweb.io/1.5.4/integrations/#linux?utm_campaign=self&utm_source=github), [Docker](https://docs.bunkerweb.io/1.5.4/integrations/#docker?utm_campaign=self&utm_source=github), [Swarm](https://docs.bunkerweb.io/1.5.4/integrations/#swarm?utm_campaign=self&utm_source=github), [Kubernetes](https://docs.bunkerweb.io/1.5.4/integrations/#kubernetes?utm_campaign=self&utm_source=github), …) and is fully configurable (don't panic, there is an [awesome web UI](https://docs.bunkerweb.io/1.5.4/web-ui?utm_campaign=self&utm_source=github) if you don't like the CLI) to meet your own use-cases . In other words, cybersecurity is no more a hassle.

BunkerWeb contains primary [security features](https://docs.bunkerweb.io/1.5.4/security-tuning?utm_campaign=self&utm_source=github) as part of the core but can be easily extended with additional ones thanks to a [plugin system](https://docs.bunkerweb.io/1.5.4/plugins?utm_campaign=self&utm_source=github).
>>>>>>> 02d6c411

## Why BunkerWeb ?

- **Easy integration into existing environments** : Seamlessly integrate BunkerWeb into various environments such as Linux, Docker, Swarm, Kubernetes and more. Enjoy a smooth transition and hassle-free implementation.
- **Highly customizable** : Tailor BunkerWeb to your specific requirements with ease. Enable, disable, and configure features effortlessly, allowing you to customize the security settings according to your unique use case.
- **Secure by default** : BunkerWeb provides out-of-the-box, hassle-free minimal security for your web services. Experience peace of mind and enhanced protection right from the start.
- **Awesome web UI** : Take control of BunkerWeb more efficiently with the exceptional web user interface (UI). Navigate settings and configurations effortlessly through a user-friendly graphical interface, eliminating the need for the command-line interface (CLI).
- **Plugin system** : Extend the capabilities of BunkerWeb to meet your own use cases. Seamlessly integrate additional security measures and customize the functionality of BunkerWeb according to your specific requirements.
- **Free as in "freedom"** : BunkerWeb is licensed under the free [AGPLv3 license](https://www.gnu.org/licenses/agpl-3.0.en.html), embracing the principles of freedom and openness. Enjoy the freedom to use, modify, and distribute the software, backed by a supportive community.
- **Professional services** : Get technical support, tailored consulting and custom development directly from the maintainers of BunkerWeb. Visit the [Bunker Panel](https://panel.bunkerweb.io?utm_campaign=self&utm_source=github) for more information.
>>>>>>> Stashed changes

## Security features

A non-exhaustive list of security features :

- **HTTPS** support with transparent **Let's Encrypt** automation
- **State-of-the-art web security** : HTTP security headers, prevent leaks, TLS hardening, ...
- Integrated **ModSecurity WAF** with the **OWASP Core Rule Set**
- **Automatic ban** of strange behaviors based on HTTP status code
- Apply **connections and requests limit** for clients
- **Block bots** by asking them to solve a **challenge** (e.g. : cookie, javascript, captcha, hCaptcha or reCAPTCHA)
- **Block known bad IPs** with external blacklists and DNSBL
- And much more ...

<<<<<<< HEAD
Learn more about the core security features in the [security tuning](https://docs.bunkerweb.io/1.5.4/security-tuning/?utm_campaign=self&utm_source=github) section of the documentation.
=======
<<<<<<< Updated upstream
Learn more about the core security features in the [security tuning](https://docs.bunkerweb.io/1.5.3/security-tuning/) section of the documentation.
=======
Learn more about the core security features in the [security tuning](https://docs.bunkerweb.io/1.5.4/security-tuning?utm_campaign=self&utm_source=github) section of the documentation.
>>>>>>> Stashed changes
>>>>>>> 02d6c411

## Demo

<p align="center">
	<a href="https://www.youtube.com/watch?v=ZhYV-QELzA4" target="_blank"><img alt="BunkerWeb demo" src="https://img.youtube.com/vi/ZhYV-QELzA4/0.jpg" /></a>
</p>

<<<<<<< HEAD
A demo website protected with BunkerWeb is available at [demo.bunkerweb.io](https://demo.bunkerweb.io/?utm_campaign=self&utm_source=github). Feel free to visit it and perform some security tests.
=======
A demo website protected with BunkerWeb is available at [demo.bunkerweb.io](https://demo.bunkerweb.io?utm_campaign=self&utm_source=github). Feel free to visit it and perform some security tests.
>>>>>>> 02d6c411

<<<<<<< Updated upstream
=======
## Professional services

Get the most of BunkerWeb by getting professional services directly from the maintainers of the project. From technical support to tailored consulting and development, we are here to assist you in the security of your web services.

You will find more information by visiting the [BunkerWeb Panel](https://panel.bunkerweb.io?utm_campaign=self&utm_source=github), our dedicated platform for professional services.

Don't hesitate to [contact us](https://panel.bunkerweb.io/contact.php?utm_campaign=self&utm_source=github) if you have any question, we will be more than happy to respond to your needs.

>>>>>>> Stashed changes
# Concepts

<p align="center">
	<img alt="Concepts banner" src="https://github.com/bunkerity/bunkerweb/raw/v1.5.3/docs/assets/img/concepts.svg" />
</p>

<<<<<<< HEAD
You will find more information about the key concepts of BunkerWeb in the [documentation](https://docs.bunkerweb.io/1.5.4/concepts/?utm_campaign=self&utm_source=github).
=======
<<<<<<< Updated upstream
You will find more information about the key concepts of BunkerWeb in the [documentation](https://docs.bunkerweb.io/1.5.3/concepts).
=======
You will find more information about the key concepts of BunkerWeb in the [documentation](https://docs.bunkerweb.io/1.5.4/concepts?utm_campaign=self&utm_source=github).
>>>>>>> Stashed changes
>>>>>>> 02d6c411

## Integrations

The first concept is the integration of BunkerWeb into the target environment. We prefer to use the word "integration" instead of "installation" because one of the goals of BunkerWeb is to integrate seamlessly into existing environments.

The following integrations are officially supported :

<<<<<<< HEAD
- [Docker](https://docs.bunkerweb.io/1.5.4/integrations/?utm_campaign=self&utm_source=github#docker)
- [Docker autoconf](https://docs.bunkerweb.io/1.5.4/integrations/?utm_campaign=self&utm_source=github#docker-autoconf)
- [Swarm](https://docs.bunkerweb.io/1.5.4/integrations/?utm_campaign=self&utm_source=github#swarm)
- [Kubernetes](https://docs.bunkerweb.io/1.5.4/integrations/?utm_campaign=self&utm_source=github#kubernetes)
- [Linux](https://docs.bunkerweb.io/1.5.4/integrations/?utm_campaign=self&utm_source=github#linux)
- [Ansible](https://docs.bunkerweb.io/1.5.4/integrations/?utm_campaign=self&utm_source=github#ansible)
- [Vagrant](https://docs.bunkerweb.io/1.5.4/integrations/?utm_campaign=self&utm_source=github#vagrant)
=======
<<<<<<< Updated upstream
- [Docker](https://docs.bunkerweb.io/1.5.3/integrations/#docker)
- [Docker autoconf](https://docs.bunkerweb.io/1.5.3/integrations/#docker-autoconf)
- [Swarm](https://docs.bunkerweb.io/1.5.3/integrations/#swarm)
- [Kubernetes](https://docs.bunkerweb.io/1.5.3/integrations/#kubernetes)
- [Linux](https://docs.bunkerweb.io/1.5.3/integrations/#linux)
- [Ansible](https://docs.bunkerweb.io/1.5.3/integrations/#ansible)
- [Vagrant](https://docs.bunkerweb.io/1.5.3/integrations/#vagrant)
=======
- [Docker](https://docs.bunkerweb.io/1.5.4/integrations/#docker?utm_campaign=self&utm_source=github)
- [Docker autoconf](https://docs.bunkerweb.io/1.5.4/integrations/#docker-autoconf?utm_campaign=self&utm_source=github)
- [Swarm](https://docs.bunkerweb.io/1.5.4/integrations/#swarm?utm_campaign=self&utm_source=github)
- [Kubernetes](https://docs.bunkerweb.io/1.5.4/integrations/#kubernetes?utm_campaign=self&utm_source=github)
- [Linux](https://docs.bunkerweb.io/1.5.4/integrations/#linux?utm_campaign=self&utm_source=github)
- [Ansible](https://docs.bunkerweb.io/1.5.4/integrations/#ansible?utm_campaign=self&utm_source=github)
- [Vagrant](https://docs.bunkerweb.io/1.5.4/integrations/#vagrant?utm_campaign=self&utm_source=github)
>>>>>>> Stashed changes
>>>>>>> 02d6c411

## Settings

Once BunkerWeb is integrated into your environment, you will need to configure it to serve and protect your web applications.

The configuration of BunkerWeb is done by using what we call the "settings" or "variables". Each setting is identified by a name such as `AUTO_LETS_ENCRYPT` or `USE_ANTIBOT`. You can assign values to the settings to configure BunkerWeb.

Here is a dummy example of a BunkerWeb configuration :

```conf
SERVER_NAME=www.example.com
AUTO_LETS_ENCRYPT=yes
USE_ANTIBOT=captcha
REFERRER_POLICY=no-referrer
USE_MODSECURITY=no
USE_GZIP=yes
USE_BROTLI=no
```

<<<<<<< HEAD
You will find an easy to use settings generator at [config.bunkerweb.io](https://config.bunkerweb.io/?utm_campaign=self&utm_source=github).
=======
You will find an easy to use settings generator at [config.bunkerweb.io](https://config.bunkerweb.io?utm_campaign=self&utm_source=github).
>>>>>>> 02d6c411

## Multisite mode

The multisite mode is a crucial concept to understand when using BunkerWeb. Because the goal is to protect web applications, we intrinsically inherit the concept of "virtual host" or "vhost" (more info [here](https://en.wikipedia.org/wiki/Virtual_hosting)) which makes it possible to serve multiple web applications from a single (or a cluster of) instance.

By default, the multisite mode of BunkerWeb is disabled which means that only one web application will be served and all the settings will be applied to it. The typical use case is when you have a single application to protect : you don't have to worry about the multisite and the default behavior should be the right one for you.

When multisite mode is enabled, BunkerWeb will serve and protect multiple web applications. Each web application is identified by a unique server name and have its own set of settings. The typical use case is when you have multiple applications to protect and you want to use a single (or a cluster depending of the integration) instance of BunkerWeb.

## Custom configurations

<<<<<<< HEAD
Because meeting all the use cases only using the settings is not an option (even with [external plugins](https://docs.bunkerweb.io/1.5.4/plugins/?utm_campaign=self&utm_source=github)), you can use custom configurations to solve your specific challenges.
=======
<<<<<<< Updated upstream
Because meeting all the use cases only using the settings is not an option (even with [external plugins](https://docs.bunkerweb.io/1.5.3/plugins)), you can use custom configurations to solve your specific challenges.
=======
Because meeting all the use cases only using the settings is not an option (even with [external plugins](https://docs.bunkerweb.io/1.5.4/plugins?utm_campaign=self&utm_source=github)), you can use custom configurations to solve your specific challenges.
>>>>>>> Stashed changes
>>>>>>> 02d6c411

Under the hood, BunkerWeb uses the notorious NGINX web server, that's why you can leverage its configuration system for your specific needs. Custom NGINX configurations can be included in different [contexts](https://docs.nginx.com/nginx/admin-guide/basic-functionality/managing-configuration-files/#contexts) like HTTP or server (all servers and/or specific server block).

Another core component of BunkerWeb is the ModSecurity Web Application Firewall : you can also use custom configurations to fix some false positives or add custom rules for example.

## Database

State of the current configuration of BunkerWeb is stored in a backend database which contains the following data :

- Settings defined for all the services
- Custom configurations
- BunkerWeb instances
- Metadata about jobs execution
- Cached files

The following backend database are supported : SQLite, MariaDB, MySQL and PostgreSQL

## Scheduler

To make things automagically work together, a dedicated service called the scheduler is in charge of :

- Storing the settings and custom configurations inside the database
- Executing various tasks (called jobs)
- Generating a configuration which is understood by BunkerWeb
- Being the intermediary for other services (like web UI or autoconf)

In other words, the scheduler is the brain of BunkerWeb.

# Setup

## Docker

<p align="center">
	<img alt="Docker banner" src="https://github.com/bunkerity/bunkerweb/raw/v1.5.3/docs/assets/img/integration-docker.svg" />
</p>

We provide ready to use prebuilt images for x64, x86, armv7 and arm64 platforms on [Docker Hub](https://hub.docker.com/u/bunkerity).

Docker integration key concepts are :

- **Environment variables** to configure BunkerWeb
- **Scheduler** container to store configuration and execute jobs
- **Networks** to expose ports for clients and connect to upstream web services

<<<<<<< HEAD
You will find more information in the [Docker integration section](https://docs.bunkerweb.io/1.5.4/integrations/?utm_campaign=self&utm_source=github#docker) of the documentation.
=======
<<<<<<< Updated upstream
You will find more information in the [Docker integration section](https://docs.bunkerweb.io/1.5.3/integrations/#docker) of the documentation.
=======
You will find more information in the [Docker integration section](https://docs.bunkerweb.io/1.5.4/integrations/#docker?utm_campaign=self&utm_source=github) of the documentation.
>>>>>>> Stashed changes
>>>>>>> 02d6c411

## Docker autoconf

<p align="center">
	<img alt="Docker autoconf banner" src="https://github.com/bunkerity/bunkerweb/raw/v1.5.3/docs/assets/img/integration-autoconf.svg" />
</p>

The downside of using environment variables is that the container needs to be recreated each time there is an update which is not very convenient. To counter that issue, you can use another image called **autoconf** which will listen for Docker events and automatically reconfigure BunkerWeb in real-time without recreating the container.

Instead of defining environment variables for the BunkerWeb container, you simply add **labels** to your web applications containers and the **autoconf** will "automagically" take care of the rest.

<<<<<<< HEAD
You will find more information in the [Docker autoconf section](https://docs.bunkerweb.io/1.5.4/integrations/?utm_campaign=self&utm_source=github#docker-autoconf) of the documentation.
=======
<<<<<<< Updated upstream
You will find more information in the [Docker autoconf section](https://docs.bunkerweb.io/1.5.3/integrations/#docker-autoconf) of the documentation.
=======
You will find more information in the [Docker autoconf section](https://docs.bunkerweb.io/1.5.4/integrations/#docker-autoconf?utm_campaign=self&utm_source=github) of the documentation.
>>>>>>> Stashed changes
>>>>>>> 02d6c411

## Swarm

<p align="center">
	<img alt="Swarm banner" src="https://github.com/bunkerity/bunkerweb/raw/v1.5.3/docs/assets/img/integration-swarm.svg" />
</p>

To automatically configure BunkerWeb instances, a special service, called **autoconf** will listen for Docker Swarm events like service creation or deletion and automatically configure the **BunkerWeb instances** in real-time without downtime.

<<<<<<< HEAD
Like the [Docker autoconf integration](https://docs.bunkerweb.io/1.5.4/integrations/?utm_campaign=self&utm_source=github#docker-autoconf), configuration for web services is defined using labels starting with the special **bunkerweb.** prefix.

You will find more information in the [Swarm section](https://docs.bunkerweb.io/1.5.4/integrations/?utm_campaign=self&utm_source=github#swarm) of the documentation.
=======
<<<<<<< Updated upstream
Like the [Docker autoconf integration](https://docs.bunkerweb.io/1.5.3/integrations/#docker-autoconf), configuration for web services is defined using labels starting with the special **bunkerweb.** prefix.

You will find more information in the [Swarm section](https://docs.bunkerweb.io/1.5.3/integrations/#swarm) of the documentation.
=======
Like the [Docker autoconf integration](https://docs.bunkerweb.io/1.5.4/integrations/#docker-autoconf?utm_campaign=self&utm_source=github), configuration for web services is defined using labels starting with the special **bunkerweb.** prefix.

You will find more information in the [Swarm section](https://docs.bunkerweb.io/1.5.4/integrations/#swarm?utm_campaign=self&utm_source=github) of the documentation.
>>>>>>> Stashed changes
>>>>>>> 02d6c411

## Kubernetes

<p align="center">
	<img alt="Kubernetes banner" src="https://github.com/bunkerity/bunkerweb/raw/v1.5.3/docs/assets/img/integration-kubernetes.svg" />
</p>

The autoconf acts as an [Ingress controller](https://kubernetes.io/docs/concepts/services-networking/ingress-controllers/) and will configure the BunkerWeb instances according to the [Ingress resources](https://kubernetes.io/docs/concepts/services-networking/ingress/). It also monitors other Kubernetes objects like [ConfigMap](https://kubernetes.io/docs/concepts/configuration/configmap/) for custom configurations.

<<<<<<< HEAD
You will find more information in the [Kubernetes section](https://docs.bunkerweb.io/1.5.4/integrations/?utm_campaign=self&utm_source=github#kubernetes) of the documentation.
=======
<<<<<<< Updated upstream
You will find more information in the [Kubernetes section](https://docs.bunkerweb.io/1.5.3/integrations/#kubernetes) of the documentation.
=======
You will find more information in the [Kubernetes section](https://docs.bunkerweb.io/1.5.4/integrations/#kubernetes?utm_campaign=self&utm_source=github) of the documentation.
>>>>>>> Stashed changes
>>>>>>> 02d6c411

## Linux

<p align="center">
	<img alt="Linux banner" src="https://github.com/bunkerity/bunkerweb/raw/v1.5.3/docs/assets/img/integration-linux.svg" />
</p>

List of supported Linux distros :

- Debian 11 "Bullseye"
- Ubuntu 22.04 "Jammy"
- Fedora 38
- RHEL 8.7

Repositories of Linux packages for BunkerWeb are available on [PackageCloud](https://packagecloud.io/bunkerity/bunkerweb), they provide a bash script to automatically add and trust the repository (but you can also follow the [manual installation](https://packagecloud.io/bunkerity/bunkerweb/install) instructions if you prefer).

<<<<<<< HEAD
You will find more information in the [Linux section](https://docs.bunkerweb.io/1.5.4/integrations/?utm_campaign=self&utm_source=github#linux) of the documentation.
=======
<<<<<<< Updated upstream
You will find more information in the [Linux section](https://docs.bunkerweb.io/1.5.3/integrations/#linux) of the documentation.
=======
You will find more information in the [Linux section](https://docs.bunkerweb.io/1.5.4/integrations/#linux?utm_campaign=self&utm_source=github) of the documentation.
>>>>>>> Stashed changes
>>>>>>> 02d6c411

## Ansible

<p align="center">
	<img alt="Ansible banner" src="https://github.com/bunkerity/bunkerweb/raw/v1.5.3/docs/assets/img/integration-ansible.svg" />
</p>

List of supported Linux distros :

- Debian 11 "Bullseye"
- Ubuntu 22.04 "Jammy"
- Fedora 38
- RHEL 8.7

[Ansible](https://www.ansible.com/) is an IT automation tool. It can configure systems, deploy software, and orchestrate more advanced IT tasks such as continuous deployments or zero downtime rolling updates.

A specific BunkerWeb Ansible role is available on [Ansible Galaxy](https://galaxy.ansible.com/bunkerity/bunkerweb) (source code is available [here](https://github.com/bunkerity/bunkerweb-ansible)).

<<<<<<< HEAD
You will find more information in the [Ansible section](https://docs.bunkerweb.io/1.5.4/integrations/?utm_campaign=self&utm_source=github#ansible) of the documentation.
=======
<<<<<<< Updated upstream
You will find more information in the [Ansible section](https://docs.bunkerweb.io/1.5.3/integrations/#ansible) of the documentation.
=======
You will find more information in the [Ansible section](https://docs.bunkerweb.io/1.5.4/integrations/#ansible?utm_campaign=self&utm_source=github) of the documentation.
>>>>>>> Stashed changes
>>>>>>> 02d6c411

## Vagrant

We maintain ready to use Vagrant boxes hosted on Vagrant cloud for the following providers :

- virtualbox
- libvirt

<<<<<<< HEAD
You will find more information in the [Vagrant section](https://docs.bunkerweb.io/1.5.4/integrations/?utm_campaign=self&utm_source=github#vagrant) of the documentation.

# Quickstart guide

Once you have setup BunkerWeb with the integration of your choice, you can follow the [quickstart guide](https://docs.bunkerweb.io/1.5.4/quickstart-guide/?utm_campaign=self&utm_source=github) that will cover the following common use cases :
=======
<<<<<<< Updated upstream
You will find more information in the [Vagrant section](https://docs.bunkerweb.io/1.5.3/integrations/#vagrant) of the documentation.

# Quickstart guide

Once you have setup BunkerWeb with the integration of your choice, you can follow the [quickstart guide](https://docs.bunkerweb.io/1.5.3/quickstart-guide/) that will cover the following common use cases :
=======
You will find more information in the [Vagrant section](https://docs.bunkerweb.io/1.5.4/integrations/#vagrant?utm_campaign=self&utm_source=github) of the documentation.

# Quickstart guide

Once you have setup BunkerWeb with the integration of your choice, you can follow the [quickstart guide](https://docs.bunkerweb.io/1.5.4/quickstart-guide?utm_campaign=self&utm_source=github) that will cover the following common use cases :
>>>>>>> Stashed changes
>>>>>>> 02d6c411

- Protecting a single HTTP application
- Protecting multiple HTTP application
- Retrieving the real IP of clients when operating behind a load balancer
- Adding custom configurations
- Protecting generic TCP/UDP applications
- In combination with PHP

# Security tuning

<<<<<<< HEAD
BunkerWeb offers many security features that you can configure with [settings](https://docs.bunkerweb.io/1.5.4/settings/?utm_campaign=self&utm_source=github). Even if the default values of settings ensure a minimal "security by default", we strongly recommend you to tune them. By doing so you will be able to ensure a security level of your choice but also manage false positives.

You will find more information in the [security tuning section](https://docs.bunkerweb.io/1.5.4/security-tuning/?utm_campaign=self&utm_source=github) of the documentation.

# Settings

To help you tuning BunkerWeb we have made an easy to use settings generator tool available at [config.bunkerweb.io](https://config.bunkerweb.io/?utm_campaign=self&utm_source=github).
=======
<<<<<<< Updated upstream
BunkerWeb offers many security features that you can configure with [settings](https://docs.bunkerweb.io/1.5.3/settings). Even if the default values of settings ensure a minimal "security by default", we strongly recommend you to tune them. By doing so you will be able to ensure a security level of your choice but also manage false positives.

You will find more information in the [security tuning section](https://docs.bunkerweb.io/1.5.3/security-tuning) of the documentation.
=======
BunkerWeb offers many security features that you can configure with [settings](https://docs.bunkerweb.io/1.5.4/settings?utm_campaign=self&utm_source=github). Even if the default values of settings ensure a minimal "security by default", we strongly recommend you to tune them. By doing so you will be able to ensure a security level of your choice but also manage false positives.

You will find more information in the [security tuning section](https://docs.bunkerweb.io/1.5.4/security-tuning?utm_campaign=self&utm_source=github) of the documentation.
>>>>>>> Stashed changes

# Settings

To help you tuning BunkerWeb we have made an easy to use settings generator tool available at [config.bunkerweb.io](https://config.bunkerweb.io?utm_campaign=self&utm_source=github).
>>>>>>> 02d6c411

As a general rule when multisite mode is enabled, if you want to apply settings with multisite context to a specific server you will need to add the primary (first) server name as a prefix like `www.example.com_USE_ANTIBOT=captcha` or `myapp.example.com_USE_GZIP=yes` for example.

When settings are considered as "multiple", it means that you can have multiple groups of settings for the same feature by adding numbers as suffix like `REVERSE_PROXY_URL_1=/subdir`, `REVERSE_PROXY_HOST_1=http://myhost1`, `REVERSE_PROXY_URL_2=/anotherdir`, `REVERSE_PROXY_HOST_2=http://myhost2`, ... for example.

<<<<<<< HEAD
Check the [settings section](https://docs.bunkerweb.io/1.5.4/settings/?utm_campaign=self&utm_source=github) of the documentation to get the full list.
=======
<<<<<<< Updated upstream
Check the [settings section](https://docs.bunkerweb.io/1.5.3/settings) of the documentation to get the full list.
=======
Check the [settings section](https://docs.bunkerweb.io/1.5.4/settings?utm_campaign=self&utm_source=github) of the documentation to get the full list.
>>>>>>> Stashed changes
>>>>>>> 02d6c411

# Web UI

<p align="center">
	<a href="https://www.youtube.com/watch?v=Ao20SfvQyr4">
		<img src="https://github.com/bunkerity/bunkerweb/raw/v1.5.3/docs/assets/img/user_interface_demo.png" height="300" />
	</a>
</p>

The "Web UI" is a web application that helps you manage your BunkerWeb instance using a user-friendly interface instead of the command-line one.

- Start, stop, restart and reload your BunkerWeb instance
- Add, edit and delete settings for your web applications
- Add, edit and delete custom configurations for NGINX and ModSecurity
- Install and uninstall external plugins
- Explore the cached files
- Monitor jobs execution
- View the logs and search pattern

<<<<<<< HEAD
You will find more information in the [Web UI section](https://docs.bunkerweb.io/1.5.4/web-ui/?utm_campaign=self&utm_source=github) of the documentation.
=======
<<<<<<< Updated upstream
You will find more information in the [Web UI section](https://docs.bunkerweb.io/1.5.3/web-ui) of the documentation.
=======
You will find more information in the [Web UI section](https://docs.bunkerweb.io/1.5.4/web-ui?utm_campaign=self&utm_source=github) of the documentation.
>>>>>>> Stashed changes
>>>>>>> 02d6c411

# Plugins

BunkerWeb comes with a plugin system to make it possible to easily add new features. Once a plugin is installed, you can manage it using additional settings defined by the plugin.

Here is the list of "official" plugins that we maintain (see the [bunkerweb-plugins](https://github.com/bunkerity/bunkerweb-plugins?utm_campaign=self&utm_source=github) repository for more information) :

|      Name      | Version | Description                                                                                                                      |                                                Link                                                 |
| :------------: | :-----: | :------------------------------------------------------------------------------------------------------------------------------- | :-------------------------------------------------------------------------------------------------: |
|   **ClamAV**   |   1.2   | Automatically scans uploaded files with the ClamAV antivirus engine and denies the request when a file is detected as malicious. |     [bunkerweb-plugins/clamav](https://github.com/bunkerity/bunkerweb-plugins/tree/main/clamav)     |
|   **Coraza**   |   1.2   | Inspect requests using a the Coraza WAF (alternative of ModSecurity).                                                            |     [bunkerweb-plugins/coraza](https://github.com/bunkerity/bunkerweb-plugins/tree/main/coraza)     |
|  **CrowdSec**  |   1.2   | CrowdSec bouncer for BunkerWeb.                                                                                                  |   [bunkerweb-plugins/crowdsec](https://github.com/bunkerity/bunkerweb-plugins/tree/main/crowdsec)   |
|  **Discord**   |   1.2   | Send security notifications to a Discord channel using a Webhook.                                                                |    [bunkerweb-plugins/discord](https://github.com/bunkerity/bunkerweb-plugins/tree/main/discord)    |
|   **Slack**    |   1.2   | Send security notifications to a Slack channel using a Webhook.                                                                  |      [bunkerweb-plugins/slack](https://github.com/bunkerity/bunkerweb-plugins/tree/main/slack)      |
| **VirusTotal** |   1.2   | Automatically scans uploaded files with the VirusTotal API and denies the request when a file is detected as malicious.          | [bunkerweb-plugins/virustotal](https://github.com/bunkerity/bunkerweb-plugins/tree/main/virustotal) |
|  **WebHook**   |   1.2   | Send security notifications to a custom HTTP endpoint using a Webhook.                                                           |     [bunkerweb-plugins/slack](https://github.com/bunkerity/bunkerweb-plugins/tree/main/webhook)     |

<<<<<<< HEAD
You will find more information in the [plugins section](https://docs.bunkerweb.io/1.5.4/plugins/?utm_campaign=self&utm_source=github) of the documentation.
=======
<<<<<<< Updated upstream
You will find more information in the [plugins section](https://docs.bunkerweb.io/1.5.3/plugins) of the documentation.
=======
You will find more information in the [plugins section](https://docs.bunkerweb.io/1.5.4/plugins?utm_campaign=self&utm_source=github) of the documentation.
>>>>>>> Stashed changes
>>>>>>> 02d6c411

# Support

## Professional

Get technical support directly from the BunkerWeb maintainers. You will find more information by visiting the [BunkerWeb Panel](https://panel.bunkerweb.io/?utm_campaign=self&utm_source=github), our dedicated platform for professional services.

<<<<<<< HEAD
Don't hesitate to [contact us](https://panel.bunkerweb.io/contact.php?utm_campaign=self&utm_source=github) if you have any question, we will be more than happy to respond to your needs.
=======
- Consulting
- Support
- Custom development
- Partnership

Please contact us at [contact@bunkerity.com](mailto:contact@bunkerity.com) if you are interested.
>>>>>>> 02d6c411

## Community

To get free community support you can use the following media :

- The #help channel of BunkerWeb in the [Discord server](https://discord.com/invite/fTf46FmtyD)
- The help category of [GitHub discussions](https://github.com/bunkerity/bunkerweb/discussions)
- The [/r/BunkerWeb](https://www.reddit.com/r/BunkerWeb) subreddit
- The [Server Fault](https://serverfault.com/) and [Super User](https://superuser.com/) forums

Please don't use [GitHub issues](https://github.com/bunkerity/bunkerweb/issues) to ask for help, use it only for bug reports and feature requests.

# License

This project is licensed under the terms of the [GNU Affero General Public License (AGPL) version 3](https://github.com/bunkerity/bunkerweb/raw/v1.5.3/LICENSE.md).

# Contribute

If you would like to contribute to the plugins you can read the [contributing guidelines](https://github.com/bunkerity/bunkerweb/raw/v1.5.3/CONTRIBUTING.md) to get started.

# Security policy

We take security bugs as serious issues and encourage responsible disclosure, see our [security policy](https://github.com/bunkerity/bunkerweb/raw/v1.5.3/SECURITY.md) for more information.

# Stargazers over time

[![Stargazers over time](https://starchart.cc/bunkerity/bunkerweb.svg)](https://starchart.cc/bunkerity/bunkerweb)<|MERGE_RESOLUTION|>--- conflicted
+++ resolved
@@ -1,5 +1,5 @@
 <p align="center">
-	<img alt="BunkerWeb logo" src="https://github.com/bunkerity/bunkerweb/raw/v1.5.3/misc/logo.png" />
+	<img alt="BunkerWeb logo" src="https://github.com/bunkerity/bunkerweb/raw/v1.5.4/misc/logo.png" />
 </p>
 
 <p align="center">
@@ -18,39 +18,23 @@
 </p>
 
 <p align="center">
-<<<<<<< Updated upstream
-	🌐 <a href="https://www.bunkerweb.io">Website</a>
-	 &#124;
-	📓 <a href="https://docs.bunkerweb.io">Documentation</a>
-	 &#124;
-	👨‍💻 <a href="https://demo.bunkerweb.io">Demo</a>
-	 &#124;
-	🛡️ <a href="https://github.com/bunkerity/bunkerweb/raw/v1.5.3/examples">Examples</a>
-=======
-	🌐 <a href="https://www.bunkerweb.io?utm_campaign=self&utm_source=github">Website</a>
-	 &#124;
-	📓 <a href="https://docs.bunkerweb.io?utm_campaign=self&utm_source=github">Documentation</a>
-	 &#124;
-	👨‍💻 <a href="https://demo.bunkerweb.io?utm_campaign=self&utm_source=github">Demo</a>
-	 &#124;
-	🤝 <a href="https://panel.bunkerweb.io?utm_campaign=self&utm_source=github">Panel</a>
+	🌐 <a href="https://www.bunkerweb.io/?utm_campaign=self&utm_source=github">Website</a>
+	 &#124;
+	🤝 <a href="https://panel.bunkerweb.io/?utm_campaign=self&utm_source=github">Panel</a>
+	 &#124;
+	📓 <a href="https://docs.bunkerweb.io/?utm_campaign=self&utm_source=github">Documentation</a>
+	 &#124;
+	👨‍💻 <a href="https://demo.bunkerweb.io/?utm_campaign=self&utm_source=github">Demo</a>
 	 &#124;
 	🛡️ <a href="https://github.com/bunkerity/bunkerweb/raw/v1.5.4/examples">Examples</a>
->>>>>>> Stashed changes
 	 &#124;
 	💬 <a href="https://discord.com/invite/fTf46FmtyD">Chat</a>
 	 &#124;
 	📝 <a href="https://github.com/bunkerity/bunkerweb/discussions">Forum</a>
 	<br/>
-<<<<<<< Updated upstream
-	⚙️ <a href="https://config.bunkerweb.io">Configurator</a>
-	 &#124;
-	🗺️ <a href="https://threatmap.bunkerweb.io">Threatmap</a>
-=======
-	⚙️ <a href="https://config.bunkerweb.io?utm_campaign=self&utm_source=github">Configurator</a>
-	 &#124;
-	🗺️ <a href="https://threatmap.bunkerweb.io?utm_campaign=self&utm_source=github">Threatmap</a>
->>>>>>> Stashed changes
+	⚙️ <a href="https://config.bunkerweb.io/?utm_campaign=self&utm_source=github">Configurator</a>
+	 &#124;
+	🗺️ <a href="https://threatmap.bunkerweb.io/?utm_campaign=self&utm_source=github">Threatmap</a>
 </p>
 
 > 🛡️ Make security by default great again !
@@ -58,34 +42,14 @@
 # BunkerWeb
 
 <p align="center">
-	<img alt="Overview banner" src="https://github.com/bunkerity/bunkerweb/raw/v1.5.3/docs/assets/img/intro-overview.svg" />
+	<img alt="Overview banner" src="https://github.com/bunkerity/bunkerweb/raw/v1.5.4/docs/assets/img/intro-overview.svg" />
 </p>
 
 BunkerWeb is a next-generation and open-source Web Application Firewall (WAF).
 
-<<<<<<< HEAD
 Being a full-featured web server (based on [NGINX](https://nginx.org/) under the hood), it will protect your web services to make them "secure by default". BunkerWeb integrates seamlessly into your existing environments ([Linux](https://docs.bunkerweb.io/1.5.4/integrations/?utm_campaign=self&utm_source=github#linux), [Docker](https://docs.bunkerweb.io/1.5.4/integrations/?utm_campaign=self&utm_source=github#docker), [Swarm](https://docs.bunkerweb.io/1.5.4/integrations/?utm_campaign=self&utm_source=github#swarm), [Kubernetes](https://docs.bunkerweb.io/1.5.4/integrations/?utm_campaign=self&utm_source=github#kubernetes), …) and is fully configurable (don't panic, there is an [awesome web UI](https://docs.bunkerweb.io/1.5.4/web-ui/?utm_campaign=self&utm_source=github) if you don't like the CLI) to meet your own use-cases . In other words, cybersecurity is no more a hassle.
 
 BunkerWeb contains primary [security features](https://docs.bunkerweb.io/1.5.4/security-tuning/?utm_campaign=self&utm_source=github) as part of the core but can be easily extended with additional ones thanks to a [plugin system](https://docs.bunkerweb.io/1.5.4/plugins/?utm_campaign=self&utm_source=github).
-=======
-<<<<<<< Updated upstream
-Being a full-featured web server (based on [NGINX](https://nginx.org/) under the hood), it will protect your web services to make them "secure by default". BunkerWeb integrates seamlessly into your existing environments ([Linux](https://docs.bunkerweb.io/1.5.3/integrations/#linux), [Docker](https://docs.bunkerweb.io/1.5.3/integrations/#docker), [Swarm](https://docs.bunkerweb.io/1.5.3/integrations/#swarm), [Kubernetes](https://docs.bunkerweb.io/1.5.3/integrations/#kubernetes), …) and is fully configurable (don't panic, there is an [awesome web UI](https://docs.bunkerweb.io/1.5.3/web-ui/) if you don't like the CLI) to meet your own use-cases . In other words, cybersecurity is no more a hassle.
-
-BunkerWeb contains primary [security features](https://docs.bunkerweb.io/1.5.3/security-tuning/) as part of the core but can be easily extended with additional ones thanks to a [plugin system](https://docs.bunkerweb.io/1.5.3/plugins/).
-
-## Why BunkerWeb ?
-
-- **Easy integration into existing environments** : support for Linux, Docker, Swarm, Kubernetes, Ansible, Vagrant, ...
-- **Highly customizable** : enable, disable and configure features easily to meet your use case
-- **Secure by default** : offers out-of-the-box and hassle-free minimal security for your web services
-- **Awesome web UI** : keep control of everything more efficiently without the need of the CLI
-- **Plugin system** : extend BunkerWeb to meet your own use-cases
-- **Free as in "freedom"** : licensed under the free [AGPLv3 license](https://www.gnu.org/licenses/agpl-3.0.en.html)
-=======
-Being a full-featured web server (based on [NGINX](https://nginx.org/) under the hood), it will protect your web services to make them "secure by default". BunkerWeb integrates seamlessly into your existing environments ([Linux](https://docs.bunkerweb.io/1.5.4/integrations/#linux?utm_campaign=self&utm_source=github), [Docker](https://docs.bunkerweb.io/1.5.4/integrations/#docker?utm_campaign=self&utm_source=github), [Swarm](https://docs.bunkerweb.io/1.5.4/integrations/#swarm?utm_campaign=self&utm_source=github), [Kubernetes](https://docs.bunkerweb.io/1.5.4/integrations/#kubernetes?utm_campaign=self&utm_source=github), …) and is fully configurable (don't panic, there is an [awesome web UI](https://docs.bunkerweb.io/1.5.4/web-ui?utm_campaign=self&utm_source=github) if you don't like the CLI) to meet your own use-cases . In other words, cybersecurity is no more a hassle.
-
-BunkerWeb contains primary [security features](https://docs.bunkerweb.io/1.5.4/security-tuning?utm_campaign=self&utm_source=github) as part of the core but can be easily extended with additional ones thanks to a [plugin system](https://docs.bunkerweb.io/1.5.4/plugins?utm_campaign=self&utm_source=github).
->>>>>>> 02d6c411
 
 ## Why BunkerWeb ?
 
@@ -95,8 +59,7 @@
 - **Awesome web UI** : Take control of BunkerWeb more efficiently with the exceptional web user interface (UI). Navigate settings and configurations effortlessly through a user-friendly graphical interface, eliminating the need for the command-line interface (CLI).
 - **Plugin system** : Extend the capabilities of BunkerWeb to meet your own use cases. Seamlessly integrate additional security measures and customize the functionality of BunkerWeb according to your specific requirements.
 - **Free as in "freedom"** : BunkerWeb is licensed under the free [AGPLv3 license](https://www.gnu.org/licenses/agpl-3.0.en.html), embracing the principles of freedom and openness. Enjoy the freedom to use, modify, and distribute the software, backed by a supportive community.
-- **Professional services** : Get technical support, tailored consulting and custom development directly from the maintainers of BunkerWeb. Visit the [Bunker Panel](https://panel.bunkerweb.io?utm_campaign=self&utm_source=github) for more information.
->>>>>>> Stashed changes
+- **Professional services** : Get technical support, tailored consulting and custom development directly from the maintainers of BunkerWeb. Visit the [Bunker Panel](https://panel.bunkerweb.io/?utm_campaign=self&utm_source=github) for more information.
 
 ## Security features
 
@@ -111,15 +74,7 @@
 - **Block known bad IPs** with external blacklists and DNSBL
 - And much more ...
 
-<<<<<<< HEAD
 Learn more about the core security features in the [security tuning](https://docs.bunkerweb.io/1.5.4/security-tuning/?utm_campaign=self&utm_source=github) section of the documentation.
-=======
-<<<<<<< Updated upstream
-Learn more about the core security features in the [security tuning](https://docs.bunkerweb.io/1.5.3/security-tuning/) section of the documentation.
-=======
-Learn more about the core security features in the [security tuning](https://docs.bunkerweb.io/1.5.4/security-tuning?utm_campaign=self&utm_source=github) section of the documentation.
->>>>>>> Stashed changes
->>>>>>> 02d6c411
 
 ## Demo
 
@@ -127,38 +82,23 @@
 	<a href="https://www.youtube.com/watch?v=ZhYV-QELzA4" target="_blank"><img alt="BunkerWeb demo" src="https://img.youtube.com/vi/ZhYV-QELzA4/0.jpg" /></a>
 </p>
 
-<<<<<<< HEAD
 A demo website protected with BunkerWeb is available at [demo.bunkerweb.io](https://demo.bunkerweb.io/?utm_campaign=self&utm_source=github). Feel free to visit it and perform some security tests.
-=======
-A demo website protected with BunkerWeb is available at [demo.bunkerweb.io](https://demo.bunkerweb.io?utm_campaign=self&utm_source=github). Feel free to visit it and perform some security tests.
->>>>>>> 02d6c411
-
-<<<<<<< Updated upstream
-=======
+
 ## Professional services
 
-Get the most of BunkerWeb by getting professional services directly from the maintainers of the project. From technical support to tailored consulting and development, we are here to assist you in the security of your web services.
-
-You will find more information by visiting the [BunkerWeb Panel](https://panel.bunkerweb.io?utm_campaign=self&utm_source=github), our dedicated platform for professional services.
+Maximize your BunkerWeb experience by getting professional services directly from the maintainers of the project. Whether you require technical support, personalized consulting, or development services, we stand ready to assist you in fortifying the security of your web services.
+
+You will find more information by visiting the [BunkerWeb Panel](https://panel.bunkerweb.io/?utm_campaign=self&utm_source=github), our dedicated platform for professional services.
 
 Don't hesitate to [contact us](https://panel.bunkerweb.io/contact.php?utm_campaign=self&utm_source=github) if you have any question, we will be more than happy to respond to your needs.
 
->>>>>>> Stashed changes
 # Concepts
 
 <p align="center">
-	<img alt="Concepts banner" src="https://github.com/bunkerity/bunkerweb/raw/v1.5.3/docs/assets/img/concepts.svg" />
-</p>
-
-<<<<<<< HEAD
+	<img alt="Concepts banner" src="https://github.com/bunkerity/bunkerweb/raw/v1.5.4/docs/assets/img/concepts.svg" />
+</p>
+
 You will find more information about the key concepts of BunkerWeb in the [documentation](https://docs.bunkerweb.io/1.5.4/concepts/?utm_campaign=self&utm_source=github).
-=======
-<<<<<<< Updated upstream
-You will find more information about the key concepts of BunkerWeb in the [documentation](https://docs.bunkerweb.io/1.5.3/concepts).
-=======
-You will find more information about the key concepts of BunkerWeb in the [documentation](https://docs.bunkerweb.io/1.5.4/concepts?utm_campaign=self&utm_source=github).
->>>>>>> Stashed changes
->>>>>>> 02d6c411
 
 ## Integrations
 
@@ -166,7 +106,6 @@
 
 The following integrations are officially supported :
 
-<<<<<<< HEAD
 - [Docker](https://docs.bunkerweb.io/1.5.4/integrations/?utm_campaign=self&utm_source=github#docker)
 - [Docker autoconf](https://docs.bunkerweb.io/1.5.4/integrations/?utm_campaign=self&utm_source=github#docker-autoconf)
 - [Swarm](https://docs.bunkerweb.io/1.5.4/integrations/?utm_campaign=self&utm_source=github#swarm)
@@ -174,25 +113,6 @@
 - [Linux](https://docs.bunkerweb.io/1.5.4/integrations/?utm_campaign=self&utm_source=github#linux)
 - [Ansible](https://docs.bunkerweb.io/1.5.4/integrations/?utm_campaign=self&utm_source=github#ansible)
 - [Vagrant](https://docs.bunkerweb.io/1.5.4/integrations/?utm_campaign=self&utm_source=github#vagrant)
-=======
-<<<<<<< Updated upstream
-- [Docker](https://docs.bunkerweb.io/1.5.3/integrations/#docker)
-- [Docker autoconf](https://docs.bunkerweb.io/1.5.3/integrations/#docker-autoconf)
-- [Swarm](https://docs.bunkerweb.io/1.5.3/integrations/#swarm)
-- [Kubernetes](https://docs.bunkerweb.io/1.5.3/integrations/#kubernetes)
-- [Linux](https://docs.bunkerweb.io/1.5.3/integrations/#linux)
-- [Ansible](https://docs.bunkerweb.io/1.5.3/integrations/#ansible)
-- [Vagrant](https://docs.bunkerweb.io/1.5.3/integrations/#vagrant)
-=======
-- [Docker](https://docs.bunkerweb.io/1.5.4/integrations/#docker?utm_campaign=self&utm_source=github)
-- [Docker autoconf](https://docs.bunkerweb.io/1.5.4/integrations/#docker-autoconf?utm_campaign=self&utm_source=github)
-- [Swarm](https://docs.bunkerweb.io/1.5.4/integrations/#swarm?utm_campaign=self&utm_source=github)
-- [Kubernetes](https://docs.bunkerweb.io/1.5.4/integrations/#kubernetes?utm_campaign=self&utm_source=github)
-- [Linux](https://docs.bunkerweb.io/1.5.4/integrations/#linux?utm_campaign=self&utm_source=github)
-- [Ansible](https://docs.bunkerweb.io/1.5.4/integrations/#ansible?utm_campaign=self&utm_source=github)
-- [Vagrant](https://docs.bunkerweb.io/1.5.4/integrations/#vagrant?utm_campaign=self&utm_source=github)
->>>>>>> Stashed changes
->>>>>>> 02d6c411
 
 ## Settings
 
@@ -212,11 +132,7 @@
 USE_BROTLI=no
 ```
 
-<<<<<<< HEAD
 You will find an easy to use settings generator at [config.bunkerweb.io](https://config.bunkerweb.io/?utm_campaign=self&utm_source=github).
-=======
-You will find an easy to use settings generator at [config.bunkerweb.io](https://config.bunkerweb.io?utm_campaign=self&utm_source=github).
->>>>>>> 02d6c411
 
 ## Multisite mode
 
@@ -228,15 +144,7 @@
 
 ## Custom configurations
 
-<<<<<<< HEAD
 Because meeting all the use cases only using the settings is not an option (even with [external plugins](https://docs.bunkerweb.io/1.5.4/plugins/?utm_campaign=self&utm_source=github)), you can use custom configurations to solve your specific challenges.
-=======
-<<<<<<< Updated upstream
-Because meeting all the use cases only using the settings is not an option (even with [external plugins](https://docs.bunkerweb.io/1.5.3/plugins)), you can use custom configurations to solve your specific challenges.
-=======
-Because meeting all the use cases only using the settings is not an option (even with [external plugins](https://docs.bunkerweb.io/1.5.4/plugins?utm_campaign=self&utm_source=github)), you can use custom configurations to solve your specific challenges.
->>>>>>> Stashed changes
->>>>>>> 02d6c411
 
 Under the hood, BunkerWeb uses the notorious NGINX web server, that's why you can leverage its configuration system for your specific needs. Custom NGINX configurations can be included in different [contexts](https://docs.nginx.com/nginx/admin-guide/basic-functionality/managing-configuration-files/#contexts) like HTTP or server (all servers and/or specific server block).
 
@@ -270,7 +178,7 @@
 ## Docker
 
 <p align="center">
-	<img alt="Docker banner" src="https://github.com/bunkerity/bunkerweb/raw/v1.5.3/docs/assets/img/integration-docker.svg" />
+	<img alt="Docker banner" src="https://github.com/bunkerity/bunkerweb/raw/v1.5.4/docs/assets/img/integration-docker.svg" />
 </p>
 
 We provide ready to use prebuilt images for x64, x86, armv7 and arm64 platforms on [Docker Hub](https://hub.docker.com/u/bunkerity).
@@ -281,82 +189,46 @@
 - **Scheduler** container to store configuration and execute jobs
 - **Networks** to expose ports for clients and connect to upstream web services
 
-<<<<<<< HEAD
 You will find more information in the [Docker integration section](https://docs.bunkerweb.io/1.5.4/integrations/?utm_campaign=self&utm_source=github#docker) of the documentation.
-=======
-<<<<<<< Updated upstream
-You will find more information in the [Docker integration section](https://docs.bunkerweb.io/1.5.3/integrations/#docker) of the documentation.
-=======
-You will find more information in the [Docker integration section](https://docs.bunkerweb.io/1.5.4/integrations/#docker?utm_campaign=self&utm_source=github) of the documentation.
->>>>>>> Stashed changes
->>>>>>> 02d6c411
 
 ## Docker autoconf
 
 <p align="center">
-	<img alt="Docker autoconf banner" src="https://github.com/bunkerity/bunkerweb/raw/v1.5.3/docs/assets/img/integration-autoconf.svg" />
+	<img alt="Docker autoconf banner" src="https://github.com/bunkerity/bunkerweb/raw/v1.5.4/docs/assets/img/integration-autoconf.svg" />
 </p>
 
 The downside of using environment variables is that the container needs to be recreated each time there is an update which is not very convenient. To counter that issue, you can use another image called **autoconf** which will listen for Docker events and automatically reconfigure BunkerWeb in real-time without recreating the container.
 
 Instead of defining environment variables for the BunkerWeb container, you simply add **labels** to your web applications containers and the **autoconf** will "automagically" take care of the rest.
 
-<<<<<<< HEAD
 You will find more information in the [Docker autoconf section](https://docs.bunkerweb.io/1.5.4/integrations/?utm_campaign=self&utm_source=github#docker-autoconf) of the documentation.
-=======
-<<<<<<< Updated upstream
-You will find more information in the [Docker autoconf section](https://docs.bunkerweb.io/1.5.3/integrations/#docker-autoconf) of the documentation.
-=======
-You will find more information in the [Docker autoconf section](https://docs.bunkerweb.io/1.5.4/integrations/#docker-autoconf?utm_campaign=self&utm_source=github) of the documentation.
->>>>>>> Stashed changes
->>>>>>> 02d6c411
 
 ## Swarm
 
 <p align="center">
-	<img alt="Swarm banner" src="https://github.com/bunkerity/bunkerweb/raw/v1.5.3/docs/assets/img/integration-swarm.svg" />
+	<img alt="Swarm banner" src="https://github.com/bunkerity/bunkerweb/raw/v1.5.4/docs/assets/img/integration-swarm.svg" />
 </p>
 
 To automatically configure BunkerWeb instances, a special service, called **autoconf** will listen for Docker Swarm events like service creation or deletion and automatically configure the **BunkerWeb instances** in real-time without downtime.
 
-<<<<<<< HEAD
 Like the [Docker autoconf integration](https://docs.bunkerweb.io/1.5.4/integrations/?utm_campaign=self&utm_source=github#docker-autoconf), configuration for web services is defined using labels starting with the special **bunkerweb.** prefix.
 
 You will find more information in the [Swarm section](https://docs.bunkerweb.io/1.5.4/integrations/?utm_campaign=self&utm_source=github#swarm) of the documentation.
-=======
-<<<<<<< Updated upstream
-Like the [Docker autoconf integration](https://docs.bunkerweb.io/1.5.3/integrations/#docker-autoconf), configuration for web services is defined using labels starting with the special **bunkerweb.** prefix.
-
-You will find more information in the [Swarm section](https://docs.bunkerweb.io/1.5.3/integrations/#swarm) of the documentation.
-=======
-Like the [Docker autoconf integration](https://docs.bunkerweb.io/1.5.4/integrations/#docker-autoconf?utm_campaign=self&utm_source=github), configuration for web services is defined using labels starting with the special **bunkerweb.** prefix.
-
-You will find more information in the [Swarm section](https://docs.bunkerweb.io/1.5.4/integrations/#swarm?utm_campaign=self&utm_source=github) of the documentation.
->>>>>>> Stashed changes
->>>>>>> 02d6c411
 
 ## Kubernetes
 
 <p align="center">
-	<img alt="Kubernetes banner" src="https://github.com/bunkerity/bunkerweb/raw/v1.5.3/docs/assets/img/integration-kubernetes.svg" />
+	<img alt="Kubernetes banner" src="https://github.com/bunkerity/bunkerweb/raw/v1.5.4/docs/assets/img/integration-kubernetes.svg" />
 </p>
 
 The autoconf acts as an [Ingress controller](https://kubernetes.io/docs/concepts/services-networking/ingress-controllers/) and will configure the BunkerWeb instances according to the [Ingress resources](https://kubernetes.io/docs/concepts/services-networking/ingress/). It also monitors other Kubernetes objects like [ConfigMap](https://kubernetes.io/docs/concepts/configuration/configmap/) for custom configurations.
 
-<<<<<<< HEAD
 You will find more information in the [Kubernetes section](https://docs.bunkerweb.io/1.5.4/integrations/?utm_campaign=self&utm_source=github#kubernetes) of the documentation.
-=======
-<<<<<<< Updated upstream
-You will find more information in the [Kubernetes section](https://docs.bunkerweb.io/1.5.3/integrations/#kubernetes) of the documentation.
-=======
-You will find more information in the [Kubernetes section](https://docs.bunkerweb.io/1.5.4/integrations/#kubernetes?utm_campaign=self&utm_source=github) of the documentation.
->>>>>>> Stashed changes
->>>>>>> 02d6c411
 
 ## Linux
 
 <p align="center">
-	<img alt="Linux banner" src="https://github.com/bunkerity/bunkerweb/raw/v1.5.3/docs/assets/img/integration-linux.svg" />
+	<img alt="Linux banner" src="https://github.com/bunkerity/bunkerweb/raw/v1.5.4/docs/assets/img/integration-linux.svg" />
 </p>
 
 List of supported Linux distros :
@@ -368,20 +240,12 @@
 
 Repositories of Linux packages for BunkerWeb are available on [PackageCloud](https://packagecloud.io/bunkerity/bunkerweb), they provide a bash script to automatically add and trust the repository (but you can also follow the [manual installation](https://packagecloud.io/bunkerity/bunkerweb/install) instructions if you prefer).
 
-<<<<<<< HEAD
 You will find more information in the [Linux section](https://docs.bunkerweb.io/1.5.4/integrations/?utm_campaign=self&utm_source=github#linux) of the documentation.
-=======
-<<<<<<< Updated upstream
-You will find more information in the [Linux section](https://docs.bunkerweb.io/1.5.3/integrations/#linux) of the documentation.
-=======
-You will find more information in the [Linux section](https://docs.bunkerweb.io/1.5.4/integrations/#linux?utm_campaign=self&utm_source=github) of the documentation.
->>>>>>> Stashed changes
->>>>>>> 02d6c411
 
 ## Ansible
 
 <p align="center">
-	<img alt="Ansible banner" src="https://github.com/bunkerity/bunkerweb/raw/v1.5.3/docs/assets/img/integration-ansible.svg" />
+	<img alt="Ansible banner" src="https://github.com/bunkerity/bunkerweb/raw/v1.5.4/docs/assets/img/integration-ansible.svg" />
 </p>
 
 List of supported Linux distros :
@@ -395,15 +259,7 @@
 
 A specific BunkerWeb Ansible role is available on [Ansible Galaxy](https://galaxy.ansible.com/bunkerity/bunkerweb) (source code is available [here](https://github.com/bunkerity/bunkerweb-ansible)).
 
-<<<<<<< HEAD
 You will find more information in the [Ansible section](https://docs.bunkerweb.io/1.5.4/integrations/?utm_campaign=self&utm_source=github#ansible) of the documentation.
-=======
-<<<<<<< Updated upstream
-You will find more information in the [Ansible section](https://docs.bunkerweb.io/1.5.3/integrations/#ansible) of the documentation.
-=======
-You will find more information in the [Ansible section](https://docs.bunkerweb.io/1.5.4/integrations/#ansible?utm_campaign=self&utm_source=github) of the documentation.
->>>>>>> Stashed changes
->>>>>>> 02d6c411
 
 ## Vagrant
 
@@ -412,27 +268,11 @@
 - virtualbox
 - libvirt
 
-<<<<<<< HEAD
 You will find more information in the [Vagrant section](https://docs.bunkerweb.io/1.5.4/integrations/?utm_campaign=self&utm_source=github#vagrant) of the documentation.
 
 # Quickstart guide
 
 Once you have setup BunkerWeb with the integration of your choice, you can follow the [quickstart guide](https://docs.bunkerweb.io/1.5.4/quickstart-guide/?utm_campaign=self&utm_source=github) that will cover the following common use cases :
-=======
-<<<<<<< Updated upstream
-You will find more information in the [Vagrant section](https://docs.bunkerweb.io/1.5.3/integrations/#vagrant) of the documentation.
-
-# Quickstart guide
-
-Once you have setup BunkerWeb with the integration of your choice, you can follow the [quickstart guide](https://docs.bunkerweb.io/1.5.3/quickstart-guide/) that will cover the following common use cases :
-=======
-You will find more information in the [Vagrant section](https://docs.bunkerweb.io/1.5.4/integrations/#vagrant?utm_campaign=self&utm_source=github) of the documentation.
-
-# Quickstart guide
-
-Once you have setup BunkerWeb with the integration of your choice, you can follow the [quickstart guide](https://docs.bunkerweb.io/1.5.4/quickstart-guide?utm_campaign=self&utm_source=github) that will cover the following common use cases :
->>>>>>> Stashed changes
->>>>>>> 02d6c411
 
 - Protecting a single HTTP application
 - Protecting multiple HTTP application
@@ -443,7 +283,6 @@
 
 # Security tuning
 
-<<<<<<< HEAD
 BunkerWeb offers many security features that you can configure with [settings](https://docs.bunkerweb.io/1.5.4/settings/?utm_campaign=self&utm_source=github). Even if the default values of settings ensure a minimal "security by default", we strongly recommend you to tune them. By doing so you will be able to ensure a security level of your choice but also manage false positives.
 
 You will find more information in the [security tuning section](https://docs.bunkerweb.io/1.5.4/security-tuning/?utm_campaign=self&utm_source=github) of the documentation.
@@ -451,41 +290,18 @@
 # Settings
 
 To help you tuning BunkerWeb we have made an easy to use settings generator tool available at [config.bunkerweb.io](https://config.bunkerweb.io/?utm_campaign=self&utm_source=github).
-=======
-<<<<<<< Updated upstream
-BunkerWeb offers many security features that you can configure with [settings](https://docs.bunkerweb.io/1.5.3/settings). Even if the default values of settings ensure a minimal "security by default", we strongly recommend you to tune them. By doing so you will be able to ensure a security level of your choice but also manage false positives.
-
-You will find more information in the [security tuning section](https://docs.bunkerweb.io/1.5.3/security-tuning) of the documentation.
-=======
-BunkerWeb offers many security features that you can configure with [settings](https://docs.bunkerweb.io/1.5.4/settings?utm_campaign=self&utm_source=github). Even if the default values of settings ensure a minimal "security by default", we strongly recommend you to tune them. By doing so you will be able to ensure a security level of your choice but also manage false positives.
-
-You will find more information in the [security tuning section](https://docs.bunkerweb.io/1.5.4/security-tuning?utm_campaign=self&utm_source=github) of the documentation.
->>>>>>> Stashed changes
-
-# Settings
-
-To help you tuning BunkerWeb we have made an easy to use settings generator tool available at [config.bunkerweb.io](https://config.bunkerweb.io?utm_campaign=self&utm_source=github).
->>>>>>> 02d6c411
 
 As a general rule when multisite mode is enabled, if you want to apply settings with multisite context to a specific server you will need to add the primary (first) server name as a prefix like `www.example.com_USE_ANTIBOT=captcha` or `myapp.example.com_USE_GZIP=yes` for example.
 
 When settings are considered as "multiple", it means that you can have multiple groups of settings for the same feature by adding numbers as suffix like `REVERSE_PROXY_URL_1=/subdir`, `REVERSE_PROXY_HOST_1=http://myhost1`, `REVERSE_PROXY_URL_2=/anotherdir`, `REVERSE_PROXY_HOST_2=http://myhost2`, ... for example.
 
-<<<<<<< HEAD
 Check the [settings section](https://docs.bunkerweb.io/1.5.4/settings/?utm_campaign=self&utm_source=github) of the documentation to get the full list.
-=======
-<<<<<<< Updated upstream
-Check the [settings section](https://docs.bunkerweb.io/1.5.3/settings) of the documentation to get the full list.
-=======
-Check the [settings section](https://docs.bunkerweb.io/1.5.4/settings?utm_campaign=self&utm_source=github) of the documentation to get the full list.
->>>>>>> Stashed changes
->>>>>>> 02d6c411
 
 # Web UI
 
 <p align="center">
 	<a href="https://www.youtube.com/watch?v=Ao20SfvQyr4">
-		<img src="https://github.com/bunkerity/bunkerweb/raw/v1.5.3/docs/assets/img/user_interface_demo.png" height="300" />
+		<img src="https://github.com/bunkerity/bunkerweb/raw/v1.5.4/docs/assets/img/user_interface_demo.png" height="300" />
 	</a>
 </p>
 
@@ -499,21 +315,13 @@
 - Monitor jobs execution
 - View the logs and search pattern
 
-<<<<<<< HEAD
 You will find more information in the [Web UI section](https://docs.bunkerweb.io/1.5.4/web-ui/?utm_campaign=self&utm_source=github) of the documentation.
-=======
-<<<<<<< Updated upstream
-You will find more information in the [Web UI section](https://docs.bunkerweb.io/1.5.3/web-ui) of the documentation.
-=======
-You will find more information in the [Web UI section](https://docs.bunkerweb.io/1.5.4/web-ui?utm_campaign=self&utm_source=github) of the documentation.
->>>>>>> Stashed changes
->>>>>>> 02d6c411
 
 # Plugins
 
 BunkerWeb comes with a plugin system to make it possible to easily add new features. Once a plugin is installed, you can manage it using additional settings defined by the plugin.
 
-Here is the list of "official" plugins that we maintain (see the [bunkerweb-plugins](https://github.com/bunkerity/bunkerweb-plugins?utm_campaign=self&utm_source=github) repository for more information) :
+Here is the list of "official" plugins that we maintain (see the [bunkerweb-plugins](https://github.com/bunkerity/bunkerweb-plugins/?utm_campaign=self&utm_source=github) repository for more information) :
 
 |      Name      | Version | Description                                                                                                                      |                                                Link                                                 |
 | :------------: | :-----: | :------------------------------------------------------------------------------------------------------------------------------- | :-------------------------------------------------------------------------------------------------: |
@@ -525,15 +333,7 @@
 | **VirusTotal** |   1.2   | Automatically scans uploaded files with the VirusTotal API and denies the request when a file is detected as malicious.          | [bunkerweb-plugins/virustotal](https://github.com/bunkerity/bunkerweb-plugins/tree/main/virustotal) |
 |  **WebHook**   |   1.2   | Send security notifications to a custom HTTP endpoint using a Webhook.                                                           |     [bunkerweb-plugins/slack](https://github.com/bunkerity/bunkerweb-plugins/tree/main/webhook)     |
 
-<<<<<<< HEAD
 You will find more information in the [plugins section](https://docs.bunkerweb.io/1.5.4/plugins/?utm_campaign=self&utm_source=github) of the documentation.
-=======
-<<<<<<< Updated upstream
-You will find more information in the [plugins section](https://docs.bunkerweb.io/1.5.3/plugins) of the documentation.
-=======
-You will find more information in the [plugins section](https://docs.bunkerweb.io/1.5.4/plugins?utm_campaign=self&utm_source=github) of the documentation.
->>>>>>> Stashed changes
->>>>>>> 02d6c411
 
 # Support
 
@@ -541,16 +341,7 @@
 
 Get technical support directly from the BunkerWeb maintainers. You will find more information by visiting the [BunkerWeb Panel](https://panel.bunkerweb.io/?utm_campaign=self&utm_source=github), our dedicated platform for professional services.
 
-<<<<<<< HEAD
 Don't hesitate to [contact us](https://panel.bunkerweb.io/contact.php?utm_campaign=self&utm_source=github) if you have any question, we will be more than happy to respond to your needs.
-=======
-- Consulting
-- Support
-- Custom development
-- Partnership
-
-Please contact us at [contact@bunkerity.com](mailto:contact@bunkerity.com) if you are interested.
->>>>>>> 02d6c411
 
 ## Community
 
@@ -565,15 +356,15 @@
 
 # License
 
-This project is licensed under the terms of the [GNU Affero General Public License (AGPL) version 3](https://github.com/bunkerity/bunkerweb/raw/v1.5.3/LICENSE.md).
+This project is licensed under the terms of the [GNU Affero General Public License (AGPL) version 3](https://github.com/bunkerity/bunkerweb/raw/v1.5.4/LICENSE.md).
 
 # Contribute
 
-If you would like to contribute to the plugins you can read the [contributing guidelines](https://github.com/bunkerity/bunkerweb/raw/v1.5.3/CONTRIBUTING.md) to get started.
+If you would like to contribute to the plugins you can read the [contributing guidelines](https://github.com/bunkerity/bunkerweb/raw/v1.5.4/CONTRIBUTING.md) to get started.
 
 # Security policy
 
-We take security bugs as serious issues and encourage responsible disclosure, see our [security policy](https://github.com/bunkerity/bunkerweb/raw/v1.5.3/SECURITY.md) for more information.
+We take security bugs as serious issues and encourage responsible disclosure, see our [security policy](https://github.com/bunkerity/bunkerweb/raw/v1.5.4/SECURITY.md) for more information.
 
 # Stargazers over time
 
