--- conflicted
+++ resolved
@@ -230,11 +230,7 @@
 
 ### Greylisting
 
-<<<<<<< HEAD
-You can use the following settings to setup greylisting :
-=======
 You can use the following settings to set up greylisting :
->>>>>>> 67d514b5
 
 |           Setting           |                                                            Default                                                             | Description                                                                                   |
 | :-------------------------: | :----------------------------------------------------------------------------------------------------------------------------: | :-------------------------------------------------------------------------------------------- |
